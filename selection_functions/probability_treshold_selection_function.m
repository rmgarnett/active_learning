--- conflicted
+++ resolved
@@ -1,26 +1,20 @@
-<<<<<<< HEAD
-% select points with probability above a given threshold.
-=======
-% select points with posterior probability above a specified threshold.
->>>>>>> 5ad11ac4
-%
 % function test_ind = probability_treshold_selection_function(data, ...
 %           responses, train_ind, probability_function, threshold)
 %
 % where
 %                   data: an (n x d) matrix of input data
-%              responses: an (n x 1) vector of responses
+%              responses: an (n x 1) vector of 0 / 1 responses
 %              train_ind: a list of indices into data/responses
 %                         indicating the training points
-%   probability_function: a function handle providing a probability function
+%   probability_function: a function handle providing a probability function 
 %              threshold: a value in [0, 1]; points with
 %                         probability greater than or equal to this
-%                         (for any class) are selected
+%                         are selected
 %
 %   test_ind: a list of indices into data/responses indicating
 %             the points to test
 %
-% copyright (c) roman garnett, 2011--2012
+% copyright (c) roman garnett, 2011
 
 function test_ind = probability_treshold_selection_function(data, ...
           responses, train_ind, probability_function, threshold)
@@ -29,10 +23,6 @@
   probabilities = ...
       probability_function(data, responses, train_ind, test_ind);
 
-<<<<<<< HEAD
-  test_ind = any(probabilities >= threshold, 2);
-=======
   test_ind = find(probabilities >= threshold);
->>>>>>> 5ad11ac4
-
+  
 end